/*
** C data arithmetic.
** Copyright (C) 2005-2020 Mike Pall. See Copyright Notice in luajit.h
*/

#include "lj_obj.h"

#if LJ_HASFFI

#include "lj_gc.h"
#include "lj_err.h"
#include "lj_tab.h"
#include "lj_meta.h"
#include "lj_ir.h"
#include "lj_ctype.h"
#include "lj_cconv.h"
#include "lj_cdata.h"
#include "lj_carith.h"
#include "lj_strscan.h"

/* -- C data arithmetic --------------------------------------------------- */

/* Binary operands of an operator converted to ctypes. */
typedef struct CDArith {
  uint8_t *p[2];
  CType *ct[2];
} CDArith;

/* Check arguments for arithmetic metamethods. */
static int carith_checkarg(lua_State *L, CTState *cts, CDArith *ca)
{
  TValue *o = L->base;
  int ok = 1;
  MSize i;
  if (o+1 >= L->top)
    lj_err_argt(L, 1, LUA_TCDATA);
  for (i = 0; i < 2; i++, o++) {
    if (tviscdata(o)) {
      GCcdata *cd = cdataV(o);
      CTypeID id = (CTypeID)cd->ctypeid;
      CType *ct = ctype_raw(cts, id);
      uint8_t *p = (uint8_t *)cdataptr(cd);
      if (ctype_isptr(ct->info)) {
	p = (uint8_t *)cdata_getptr(p, ct->size);
	if (ctype_isref(ct->info)) ct = ctype_rawchild(cts, ct);
      } else if (ctype_isfunc(ct->info)) {
	p = (uint8_t *)*(void **)p;
	ct = ctype_get(cts,
	  lj_ctype_intern(cts, CTINFO(CT_PTR, CTALIGN_PTR|id), CTSIZE_PTR));
      }
      if (ctype_isenum(ct->info)) ct = ctype_child(cts, ct);
      ca->ct[i] = ct;
      ca->p[i] = p;
    } else if (tvisint(o)) {
      ca->ct[i] = ctype_get(cts, CTID_INT32);
      ca->p[i] = (uint8_t *)&o->i;
    } else if (tvisnum(o)) {
      ca->ct[i] = ctype_get(cts, CTID_DOUBLE);
      ca->p[i] = (uint8_t *)&o->n;
    } else if (tvisnil(o)) {
      ca->ct[i] = ctype_get(cts, CTID_P_VOID);
      ca->p[i] = (uint8_t *)0;
    } else if (tvisstr(o)) {
      TValue *o2 = i == 0 ? o+1 : o-1;
      CType *ct = ctype_raw(cts, cdataV(o2)->ctypeid);
      ca->ct[i] = NULL;
      ca->p[i] = (uint8_t *)strVdata(o);
      ok = 0;
      if (ctype_isenum(ct->info)) {
	CTSize ofs;
	CType *cct = lj_ctype_getfield(cts, ct, strV(o), &ofs);
	if (cct && ctype_isconstval(cct->info)) {
	  ca->ct[i] = ctype_child(cts, cct);
	  ca->p[i] = (uint8_t *)&cct->size;  /* Assumes ct does not grow. */
	  ok = 1;
	} else {
	  ca->ct[1-i] = ct;  /* Use enum to improve error message. */
	  ca->p[1-i] = NULL;
	  break;
	}
      }
    } else {
      ca->ct[i] = NULL;
      ca->p[i] = (void *)(intptr_t)1;  /* To make it unequal. */
      ok = 0;
    }
  }
  return ok;
}

/* Pointer arithmetic. */
static int carith_ptr(lua_State *L, CTState *cts, CDArith *ca, MMS mm)
{
  CType *ctp = ca->ct[0];
  uint8_t *pp = ca->p[0];
  ptrdiff_t idx;
  CTSize sz;
  CTypeID id;
  GCcdata *cd;
  if (ctype_isptr(ctp->info) || ctype_isrefarray(ctp->info)) {
    if ((mm == MM_sub || mm == MM_eq || mm == MM_lt || mm == MM_le) &&
	(ctype_isptr(ca->ct[1]->info) || ctype_isrefarray(ca->ct[1]->info))) {
      uint8_t *pp2 = ca->p[1];
      if (mm == MM_eq) {  /* Pointer equality. Incompatible pointers are ok. */
	setboolV(L->top-1, (pp == pp2));
	return 1;
      }
      if (!lj_cconv_compatptr(cts, ctp, ca->ct[1], CCF_IGNQUAL))
	return 0;
      if (mm == MM_sub) {  /* Pointer difference. */
	intptr_t diff;
	sz = lj_ctype_size(cts, ctype_cid(ctp->info));  /* Element size. */
	if (sz == 0 || sz == CTSIZE_INVALID)
	  return 0;
	diff = ((intptr_t)pp - (intptr_t)pp2) / (int32_t)sz;
	/* All valid pointer differences on x64 are in (-2^47, +2^47),
	** which fits into a double without loss of precision.
	*/
	setintptrV(L->top-1, (int32_t)diff);
	return 1;
      } else if (mm == MM_lt) {  /* Pointer comparison (unsigned). */
	setboolV(L->top-1, ((uintptr_t)pp < (uintptr_t)pp2));
	return 1;
      } else {
	lua_assert(mm == MM_le);
	setboolV(L->top-1, ((uintptr_t)pp <= (uintptr_t)pp2));
	return 1;
      }
    }
    if (!((mm == MM_add || mm == MM_sub) && ctype_isnum(ca->ct[1]->info)))
      return 0;
    lj_cconv_ct_ct(cts, ctype_get(cts, CTID_INT_PSZ), ca->ct[1],
		   (uint8_t *)&idx, ca->p[1], 0);
    if (mm == MM_sub) idx = -idx;
  } else if (mm == MM_add && ctype_isnum(ctp->info) &&
      (ctype_isptr(ca->ct[1]->info) || ctype_isrefarray(ca->ct[1]->info))) {
    /* Swap pointer and index. */
    ctp = ca->ct[1]; pp = ca->p[1];
    lj_cconv_ct_ct(cts, ctype_get(cts, CTID_INT_PSZ), ca->ct[0],
		   (uint8_t *)&idx, ca->p[0], 0);
  } else {
    return 0;
  }
  sz = lj_ctype_size(cts, ctype_cid(ctp->info));  /* Element size. */
  if (sz == CTSIZE_INVALID)
    return 0;
  pp += idx*(int32_t)sz;  /* Compute pointer + index. */
  id = lj_ctype_intern(cts, CTINFO(CT_PTR, CTALIGN_PTR|ctype_cid(ctp->info)),
		       CTSIZE_PTR);
  cd = lj_cdata_new(cts, id, CTSIZE_PTR);
  *(uint8_t **)cdataptr(cd) = pp;
  setcdataV(L, L->top-1, cd);
  lj_gc_check(L);
  return 1;
}

/* 64 bit integer arithmetic. */
static int carith_int64(lua_State *L, CTState *cts, CDArith *ca, MMS mm)
{
  if (ctype_isnum(ca->ct[0]->info) && ca->ct[0]->size <= 8 &&
      ctype_isnum(ca->ct[1]->info) && ca->ct[1]->size <= 8) {
    CTypeID id = (((ca->ct[0]->info & CTF_UNSIGNED) && ca->ct[0]->size == 8) ||
		  ((ca->ct[1]->info & CTF_UNSIGNED) && ca->ct[1]->size == 8)) ?
		 CTID_UINT64 : CTID_INT64;
    CType *ct = ctype_get(cts, id);
    GCcdata *cd;
    uint64_t u0, u1, *up;
    lj_cconv_ct_ct(cts, ct, ca->ct[0], (uint8_t *)&u0, ca->p[0], 0);
    if (mm != MM_unm)
      lj_cconv_ct_ct(cts, ct, ca->ct[1], (uint8_t *)&u1, ca->p[1], 0);
    switch (mm) {
    case MM_eq:
      setboolV(L->top-1, (u0 == u1));
      return 1;
    case MM_lt:
      setboolV(L->top-1,
	       id == CTID_INT64 ? ((int64_t)u0 < (int64_t)u1) : (u0 < u1));
      return 1;
    case MM_le:
      setboolV(L->top-1,
	       id == CTID_INT64 ? ((int64_t)u0 <= (int64_t)u1) : (u0 <= u1));
      return 1;
    default: break;
    }
    cd = lj_cdata_new(cts, id, 8);
    up = (uint64_t *)cdataptr(cd);
    setcdataV(L, L->top-1, cd);
    switch (mm) {
    case MM_add: *up = u0 + u1; break;
    case MM_sub: *up = u0 - u1; break;
    case MM_mul: *up = u0 * u1; break;
    case MM_div:
      if (id == CTID_INT64)
	*up = (uint64_t)lj_carith_divi64((int64_t)u0, (int64_t)u1);
      else
	*up = lj_carith_divu64(u0, u1);
      break;
    case MM_mod:
      if (id == CTID_INT64)
	*up = (uint64_t)lj_carith_modi64((int64_t)u0, (int64_t)u1);
      else
	*up = lj_carith_modu64(u0, u1);
      break;
    case MM_pow:
      if (id == CTID_INT64)
	*up = (uint64_t)lj_carith_powi64((int64_t)u0, (int64_t)u1);
      else
	*up = lj_carith_powu64(u0, u1);
      break;
    case MM_unm: *up = (uint64_t)-(int64_t)u0; break;
    default: lua_assert(0); break;
    }
    lj_gc_check(L);
    return 1;
  }
  return 0;
}

/* Handle ctype arithmetic metamethods. */
static int lj_carith_meta(lua_State *L, CTState *cts, CDArith *ca, MMS mm)
{
  cTValue *tv = NULL;
  if (tviscdata(L->base)) {
    CTypeID id = cdataV(L->base)->ctypeid;
    CType *ct = ctype_raw(cts, id);
    if (ctype_isptr(ct->info)) id = ctype_cid(ct->info);
    tv = lj_ctype_meta(cts, id, mm);
  }
  if (!tv && L->base+1 < L->top && tviscdata(L->base+1)) {
    CTypeID id = cdataV(L->base+1)->ctypeid;
    CType *ct = ctype_raw(cts, id);
    if (ctype_isptr(ct->info)) id = ctype_cid(ct->info);
    tv = lj_ctype_meta(cts, id, mm);
  }
  if (!tv) {
    const char *repr[2];
    int i, isenum = -1, isstr = -1;
    if (mm == MM_eq) {  /* Equality checks never raise an error. */
      int eq = ca->p[0] == ca->p[1];
      setboolV(L->top-1, eq);
      setboolV(&G(L)->tmptv2, eq);  /* Remember for trace recorder. */
      return 1;
    }
    for (i = 0; i < 2; i++) {
      if (ca->ct[i] && tviscdata(L->base+i)) {
	if (ctype_isenum(ca->ct[i]->info)) isenum = i;
	repr[i] = strdata(lj_ctype_repr(L, ctype_typeid(cts, ca->ct[i]), NULL));
      } else {
	if (tvisstr(&L->base[i])) isstr = i;
	repr[i] = lj_typename(&L->base[i]);
      }
    }
    if ((isenum ^ isstr) == 1)
      lj_err_callerv(L, LJ_ERR_FFI_BADCONV, repr[isstr], repr[isenum]);
    lj_err_callerv(L, mm == MM_len ? LJ_ERR_FFI_BADLEN :
		      mm == MM_concat ? LJ_ERR_FFI_BADCONCAT :
		      mm < MM_add ? LJ_ERR_FFI_BADCOMP : LJ_ERR_FFI_BADARITH,
		   repr[0], repr[1]);
  }
  return lj_meta_tailcall(L, tv);
}

/* Arithmetic operators for cdata. */
int lj_carith_op(lua_State *L, MMS mm)
{
  CTState *cts = ctype_cts(L);
  CDArith ca;
  if (carith_checkarg(L, cts, &ca) && mm != MM_len && mm != MM_concat) {
    if (carith_int64(L, cts, &ca, mm) || carith_ptr(L, cts, &ca, mm)) {
      copyTV(L, &G(L)->tmptv2, L->top-1);  /* Remember for trace recorder. */
      return 1;
    }
  }
  return lj_carith_meta(L, cts, &ca, mm);
}

<<<<<<< HEAD
/* No built-in functionality for length of cdata. */
int lj_carith_len(lua_State *L)
{
  CTState *cts = ctype_cts(L);
  CDArith ca;
  carith_checkarg(L, cts, &ca);
  return lj_carith_meta(L, cts, &ca, MM_len);
}

/* -- 64 bit bit operations helpers --------------------------------------- */

#if LJ_64
#define B64DEF(name) \
  static LJ_AINLINE uint64_t lj_carith_##name(uint64_t x, int32_t sh)
#else
/* Not inlined on 32 bit archs, since some of these are quite lengthy. */
#define B64DEF(name) \
  uint64_t LJ_NOINLINE lj_carith_##name(uint64_t x, int32_t sh)
#endif

B64DEF(shl64) { return x << (sh&63); }
B64DEF(shr64) { return x >> (sh&63); }
B64DEF(sar64) { return (uint64_t)((int64_t)x >> (sh&63)); }
B64DEF(rol64) { return lj_rol(x, (sh&63)); }
B64DEF(ror64) { return lj_ror(x, (sh&63)); }

#undef B64DEF

uint64_t lj_carith_shift64(uint64_t x, int32_t sh, int op)
{
  switch (op) {
  case IR_BSHL-IR_BSHL: x = lj_carith_shl64(x, sh); break;
  case IR_BSHR-IR_BSHL: x = lj_carith_shr64(x, sh); break;
  case IR_BSAR-IR_BSHL: x = lj_carith_sar64(x, sh); break;
  case IR_BROL-IR_BSHL: x = lj_carith_rol64(x, sh); break;
  case IR_BROR-IR_BSHL: x = lj_carith_ror64(x, sh); break;
  default: lua_assert(0); break;
  }
  return x;
}

/* Equivalent to lj_lib_checkbit(), but handles cdata. */
uint64_t lj_carith_check64(lua_State *L, int narg, CTypeID *id)
{
  TValue *o = L->base + narg-1;
  if (o >= L->top) {
  err:
    lj_err_argt(L, narg, LUA_TNUMBER);
  } else if (LJ_LIKELY(tvisnumber(o))) {
    /* Handled below. */
  } else if (tviscdata(o)) {
    CTState *cts = ctype_cts(L);
    uint8_t *sp = (uint8_t *)cdataptr(cdataV(o));
    CTypeID sid = cdataV(o)->ctypeid;
    CType *s = ctype_get(cts, sid);
    uint64_t x;
    if (ctype_isref(s->info)) {
      sp = *(void **)sp;
      sid = ctype_cid(s->info);
    }
    s = ctype_raw(cts, sid);
    if (ctype_isenum(s->info)) s = ctype_child(cts, s);
    if ((s->info & (CTMASK_NUM|CTF_BOOL|CTF_FP|CTF_UNSIGNED)) ==
	CTINFO(CT_NUM, CTF_UNSIGNED) && s->size == 8)
      *id = CTID_UINT64;  /* Use uint64_t, since it has the highest rank. */
    else if (!*id)
      *id = CTID_INT64;  /* Use int64_t, unless already set. */
    lj_cconv_ct_ct(cts, ctype_get(cts, *id), s,
		   (uint8_t *)&x, sp, CCF_ARG(narg));
    return x;
  } else if (!(tvisstr(o) && lj_strscan_number(strV(o), o))) {
    goto err;
  }
  if (LJ_LIKELY(tvisint(o))) {
    return (uint32_t)intV(o);
  } else {
    int32_t i = lj_num2bit(numV(o));
    if (LJ_DUALNUM) setintV(o, i);
    return (uint32_t)i;
  }
}

=======
>>>>>>> cc4bbec4
/* -- 64 bit integer arithmetic helpers ----------------------------------- */

#if LJ_32 && LJ_HASJIT
/* Signed/unsigned 64 bit multiplication. */
int64_t lj_carith_mul64(int64_t a, int64_t b)
{
  return a * b;
}
#endif

/* Unsigned 64 bit division. */
uint64_t lj_carith_divu64(uint64_t a, uint64_t b)
{
  if (b == 0) return U64x(80000000,00000000);
  return a / b;
}

/* Signed 64 bit division. */
int64_t lj_carith_divi64(int64_t a, int64_t b)
{
  if (b == 0 || (a == (int64_t)U64x(80000000,00000000) && b == -1))
    return U64x(80000000,00000000);
  return a / b;
}

/* Unsigned 64 bit modulo. */
uint64_t lj_carith_modu64(uint64_t a, uint64_t b)
{
  if (b == 0) return U64x(80000000,00000000);
  return a % b;
}

/* Signed 64 bit modulo. */
int64_t lj_carith_modi64(int64_t a, int64_t b)
{
  if (b == 0) return U64x(80000000,00000000);
  if (a == (int64_t)U64x(80000000,00000000) && b == -1) return 0;
  return a % b;
}

/* Unsigned 64 bit x^k. */
uint64_t lj_carith_powu64(uint64_t x, uint64_t k)
{
  uint64_t y;
  if (k == 0)
    return 1;
  for (; (k & 1) == 0; k >>= 1) x *= x;
  y = x;
  if ((k >>= 1) != 0) {
    for (;;) {
      x *= x;
      if (k == 1) break;
      if (k & 1) y *= x;
      k >>= 1;
    }
    y *= x;
  }
  return y;
}

/* Signed 64 bit x^k. */
int64_t lj_carith_powi64(int64_t x, int64_t k)
{
  if (k == 0)
    return 1;
  if (k < 0) {
    if (x == 0)
      return U64x(7fffffff,ffffffff);
    else if (x == 1)
      return 1;
    else if (x == -1)
      return (k & 1) ? -1 : 1;
    else
      return 0;
  }
  return (int64_t)lj_carith_powu64((uint64_t)x, (uint64_t)k);
}

#endif<|MERGE_RESOLUTION|>--- conflicted
+++ resolved
@@ -274,16 +274,6 @@
   return lj_carith_meta(L, cts, &ca, mm);
 }
 
-<<<<<<< HEAD
-/* No built-in functionality for length of cdata. */
-int lj_carith_len(lua_State *L)
-{
-  CTState *cts = ctype_cts(L);
-  CDArith ca;
-  carith_checkarg(L, cts, &ca);
-  return lj_carith_meta(L, cts, &ca, MM_len);
-}
-
 /* -- 64 bit bit operations helpers --------------------------------------- */
 
 #if LJ_64
@@ -357,8 +347,6 @@
   }
 }
 
-=======
->>>>>>> cc4bbec4
 /* -- 64 bit integer arithmetic helpers ----------------------------------- */
 
 #if LJ_32 && LJ_HASJIT
