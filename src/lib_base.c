--- conflicted
+++ resolved
@@ -331,60 +331,6 @@
   }
 }
 
-<<<<<<< HEAD
-/* -- Base library: iterators --------------------------------------------- */
-
-/* This solves a circular dependency problem -- change FF_next_N as needed. */
-// LUADIST 2DO: size of array ‘STATIC_ASSERTION_FAILED’ is negative on 32b linux
-//LJ_STATIC_ASSERT((int)FF_next == FF_next_N);
-
-LJLIB_ASM(next)
-{
-  lj_lib_checktab(L, 1);
-  return FFH_UNREACHABLE;
-}
-
-#ifdef LUAJIT_ENABLE_LUA52COMPAT
-static int ffh_pairs(lua_State *L, MMS mm)
-{
-  TValue *o = lj_lib_checkany(L, 1);
-  cTValue *mo = lj_meta_lookup(L, o, mm);
-  if (!tvisnil(mo)) {
-    L->top = o+1;  /* Only keep one argument. */
-    copyTV(L, L->base-1, mo);  /* Replace callable. */
-    return FFH_TAILCALL;
-  } else {
-    if (!tvistab(o)) lj_err_argt(L, 1, LUA_TTABLE);
-    setfuncV(L, o-1, funcV(lj_lib_upvalue(L, 1)));
-    if (mm == MM_pairs) setnilV(o+1); else setintV(o+1, 0);
-    return FFH_RES(3);
-  }
-}
-#else
-#define ffh_pairs(L, mm)	(lj_lib_checktab(L, 1), FFH_UNREACHABLE)
-#endif
-
-LJLIB_PUSH(lastcl)
-LJLIB_ASM(pairs)
-{
-  return ffh_pairs(L, MM_pairs);
-}
-
-LJLIB_NOREGUV LJLIB_ASM(ipairs_aux)	LJLIB_REC(.)
-{
-  lj_lib_checktab(L, 1);
-  lj_lib_checkint(L, 2);
-  return FFH_UNREACHABLE;
-}
-
-LJLIB_PUSH(lastcl)
-LJLIB_ASM(ipairs)		LJLIB_REC(.)
-{
-  return ffh_pairs(L, MM_ipairs);
-}
-
-=======
->>>>>>> 87d74a8f
 /* -- Base library: throw and catch errors -------------------------------- */
 
 LJLIB_CF(error)
