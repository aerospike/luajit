--- conflicted
+++ resolved
@@ -26,20 +26,6 @@
 ** Note to distribution maintainers: do NOT patch the following lines!
 ** Please read ../doc/install.html#distro and pass PREFIX=/usr instead.
 */
-<<<<<<< HEAD
-#define LUA_ROOT	"/usr/local/"
-#define LUA_LDIR	LUA_ROOT "share/lua/5.1/"
-#define LUA_CDIR	LUA_ROOT "lib/lua/5.1/"
-#ifdef LUA_XROOT
-#define LUA_JDIR	LUA_XROOT "share/luajit-2.1.0-alpha/"
-#define LUA_XPATH \
-  ";" LUA_XROOT "share/lua/5.1/?.lua;" LUA_XROOT "share/lua/5.1/?/init.lua"
-#define LUA_XCPATH	LUA_XROOT "lib/lua/5.1/?.so;"
-#else
-#define LUA_JDIR	LUA_ROOT "share/luajit-2.1.0-alpha/"
-#define LUA_XPATH
-#define LUA_XCPATH
-=======
 #ifndef LUA_MULTILIB
 #define LUA_MULTILIB	"lib"
 #endif
@@ -48,7 +34,7 @@
 #endif
 #define LUA_LROOT	"/usr/local"
 #define LUA_LUADIR	"/lua/5.1/"
-#define LUA_LJDIR	"/luajit-2.0.2/"
+#define LUA_LJDIR	"/luajit-2.1.0-alpha/"
 
 #ifdef LUA_ROOT
 #define LUA_JROOT	LUA_ROOT
@@ -60,7 +46,6 @@
 #define LUA_JROOT	LUA_LROOT
 #define LUA_RLPATH
 #define LUA_RCPATH
->>>>>>> 519ef0cb
 #endif
 
 #define LUA_JPATH	";" LUA_JROOT "/share" LUA_LJDIR "?.lua"
