--- conflicted
+++ resolved
@@ -968,11 +968,16 @@
   MCLabel l_end, l_loop, l_next;
 
   rset_clear(allow, tab);
-#if LJ_SOFTFP32
-  if (!isk) {
-    key = ra_alloc1(as, refkey, allow);
-    rset_clear(allow, key);
-    if (irkey[1].o == IR_HIOP) {
+  if (!LJ_SOFTFP && irt_isnum(kt)) {
+    key = ra_alloc1(as, refkey, RSET_FPR);
+    tmpnum = ra_scratch(as, rset_exclude(RSET_FPR, key));
+  } else {
+    if (!irt_ispri(kt)) {
+      key = ra_alloc1(as, refkey, allow);
+      rset_clear(allow, key);
+    }
+#if LJ_32
+    if (LJ_SOFTFP && irkey[1].o == IR_HIOP) {
       if (ra_hasreg((irkey+1)->r)) {
 	type = tmpnum = (irkey+1)->r;
 	tmp1 = ra_scratch(as, allow);
@@ -983,32 +988,11 @@
       }
       rset_clear(allow, tmpnum);
     } else {
-      type = ra_allock(as, (int32_t)irt_toitype(irkey->t), allow);
+      type = ra_allock(as, (int32_t)irt_toitype(kt), allow);
       rset_clear(allow, type);
     }
-  }
-#else
-  if (!LJ_SOFTFP && irt_isnum(kt)) {
-    key = ra_alloc1(as, refkey, RSET_FPR);
-    tmpnum = ra_scratch(as, rset_exclude(RSET_FPR, key));
-<<<<<<< HEAD
-  } else if (!irt_ispri(kt)) {
-    key = ra_alloc1(as, refkey, allow);
-    rset_clear(allow, key);
-#if LJ_32
-    type = ra_allock(as, (int32_t)irt_toitype(irkey->t), allow);
-=======
-  } else {
-    if (!irt_ispri(kt)) {
-      key = ra_alloc1(as, refkey, allow);
-      rset_clear(allow, key);
-    }
-    type = ra_allock(as, irt_toitype(irkey->t), allow);
->>>>>>> d3294fa6
-    rset_clear(allow, type);
-#endif
-  }
-#endif
+#endif
+  }
   tmp2 = ra_scratch(as, allow);
   rset_clear(allow, tmp2);
 #if LJ_64
@@ -1021,10 +1005,10 @@
     } else {
       int64_t k;
       if (isk && irt_isaddr(kt)) {
-	k = ((int64_t)irt_toitype(irkey->t) << 47) | irkey[1].tv.u64;
+	k = ((int64_t)irt_toitype(kt) << 47) | irkey[1].tv.u64;
       } else {
 	lj_assertA(irt_ispri(kt) && !irt_isnil(kt), "bad HREF key type");
-	k = ~((int64_t)~irt_toitype(ir->t) << 47);
+	k = ~((int64_t)~irt_toitype(kt) << 47);
       }
       cmp64 = ra_allock(as, k, allow);
       rset_clear(allow, cmp64);
