--- conflicted
+++ resolved
@@ -108,14 +108,10 @@
 <p>
 This module is a LuaJIT built-in &mdash; you don't need to download or
 install Lua BitOp. The Lua BitOp site has full documentation for all
-<<<<<<< HEAD
-<a href="https://bitop.luajit.org/api.html">Lua BitOp API functions</a>.
+<a href="https://bitop.luajit.org/api.html"><span class="ext">&raquo;</span>&nbsp;Lua BitOp API functions</a>.
 The FFI adds support for
 <a href="ext_ffi_semantics.html#cdata_arith">64&nbsp;bit bitwise operations</a>,
 using the same API functions.
-=======
-<a href="https://bitop.luajit.org/api.html"><span class="ext">&raquo;</span>&nbsp;Lua BitOp API functions</a>.
->>>>>>> 05046655
 </p>
 <p>
 Please make sure to <tt>require</tt> the module before using any of
